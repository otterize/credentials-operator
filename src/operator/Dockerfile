<<<<<<< HEAD
FROM --platform=linux/amd64 golang:1.22-alpine as builder
=======
FROM --platform=$BUILDPLATFORM golang:1.21-alpine as builder
>>>>>>> cfce7c00
RUN apk add --no-cache ca-certificates git protoc
RUN apk add build-base

WORKDIR /workspace
# Copy the Go Modules manifests
COPY go.mod go.sum ./

RUN go mod download

COPY . .
ARG TARGETOS
ARG TARGETARCH
RUN go test -v ./...
RUN CGO_ENABLED=0 GOOS=$TARGETOS GOARCH=$TARGETARCH go build -a -o manager .

# add version file
ARG VERSION
RUN echo -n $VERSION > /version

# Use distroless as minimal base image to package the manager binary
# Refer to https://github.com/GoogleContainerTools/distroless for more details
FROM gcr.io/distroless/static:nonroot
WORKDIR /
COPY --from=builder /workspace/manager .
USER 65532:65532
COPY --from=builder /version .

ENTRYPOINT ["/manager"]<|MERGE_RESOLUTION|>--- conflicted
+++ resolved
@@ -1,8 +1,4 @@
-<<<<<<< HEAD
-FROM --platform=linux/amd64 golang:1.22-alpine as builder
-=======
-FROM --platform=$BUILDPLATFORM golang:1.21-alpine as builder
->>>>>>> cfce7c00
+FROM --platform=$BUILDPLATFORM golang:1.22-alpine as builder
 RUN apk add --no-cache ca-certificates git protoc
 RUN apk add build-base
 
