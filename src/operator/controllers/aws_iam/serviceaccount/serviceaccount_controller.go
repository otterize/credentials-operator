package serviceaccount

import (
	"context"
	"fmt"
	"github.com/aws/aws-sdk-go-v2/service/iam/types"
	rolesanywhereTypes "github.com/aws/aws-sdk-go-v2/service/rolesanywhere/types"
	"github.com/otterize/credentials-operator/src/controllers/metadata"
	"github.com/otterize/intents-operator/src/shared/errors"
	"github.com/samber/lo"
	"github.com/sirupsen/logrus"
	corev1 "k8s.io/api/core/v1"
	apierrors "k8s.io/apimachinery/pkg/api/errors"
	ctrl "sigs.k8s.io/controller-runtime"
	"sigs.k8s.io/controller-runtime/pkg/client"
	"sigs.k8s.io/controller-runtime/pkg/controller"
	"sigs.k8s.io/controller-runtime/pkg/controller/controllerutil"
)

type AWSRolePolicyManager interface {
	DeleteOtterizeIAMRole(ctx context.Context, namespace string, name string) error
	GenerateRoleARN(namespace string, name string) string
	GetOtterizeRole(ctx context.Context, namespaceName, accountName string) (bool, *types.Role, error)
<<<<<<< HEAD
	CreateOtterizeIAMRole(ctx context.Context, namespace string, name string) (*types.Role, error)
	CreateRolesAnywhereProfileForRole(ctx context.Context, role types.Role, namespace string, serviceAccountName string) (*rolesanywhereTypes.ProfileDetail, error)
=======
	CreateOtterizeIAMRole(ctx context.Context, namespace string, name string, useSoftDeleteStrategy bool) (*types.Role, error)
>>>>>>> 9fa6bced
}

type ServiceAccountReconciler struct {
	client.Client
	awsAgent                         AWSRolePolicyManager
	markRolesAsUnusedInsteadOfDelete bool
}

func NewServiceAccountReconciler(client client.Client, awsAgent AWSRolePolicyManager, markRolesAsUnusedInsteadOfDelete bool) *ServiceAccountReconciler {
	return &ServiceAccountReconciler{
		Client:                           client,
		awsAgent:                         awsAgent,
		markRolesAsUnusedInsteadOfDelete: markRolesAsUnusedInsteadOfDelete,
	}
}

func (r *ServiceAccountReconciler) SetupWithManager(mgr ctrl.Manager) error {
	return ctrl.NewControllerManagedBy(mgr).
		WithOptions(controller.Options{RecoverPanic: lo.ToPtr(true)}).
		For(&corev1.ServiceAccount{}).
		Complete(r)
}

func (r *ServiceAccountReconciler) Reconcile(ctx context.Context, req ctrl.Request) (ctrl.Result, error) {
	logger := logrus.WithFields(logrus.Fields{"serviceAccount": req.Name, "namespace": req.Namespace})

	serviceAccount := corev1.ServiceAccount{}

	err := r.Get(ctx, req.NamespacedName, &serviceAccount)
	if err != nil {
		if apierrors.IsNotFound(err) {
			return ctrl.Result{}, nil
		}
		return ctrl.Result{}, errors.Wrap(err)
	}

	isReferencedByPods, exists := getServiceAccountLabelValue(&serviceAccount)
	if !exists {
		logger.Debug("serviceAccount not labeled with credentials-operator.otterize.com/service-account, skipping")
		return ctrl.Result{}, nil
	}

	isNoLongerReferencedByPodsOrIsBeingDeleted := serviceAccount.DeletionTimestamp != nil || !isReferencedByPods

	if isNoLongerReferencedByPodsOrIsBeingDeleted {
		err = r.awsAgent.DeleteOtterizeIAMRole(ctx, req.Namespace, req.Name)
		if err != nil {
			return ctrl.Result{}, fmt.Errorf("failed to remove service account: %w", err)
		}

		if serviceAccount.DeletionTimestamp != nil {
			updatedServiceAccount := serviceAccount.DeepCopy()
			if controllerutil.RemoveFinalizer(updatedServiceAccount, metadata.AWSRoleFinalizer) {
				err := r.Client.Patch(ctx, updatedServiceAccount, client.MergeFrom(&serviceAccount))
				if err != nil {
					if apierrors.IsConflict(err) {
						return ctrl.Result{Requeue: true}, nil
					}
					return ctrl.Result{}, errors.Wrap(err)
				}
			}

		}
		return ctrl.Result{}, nil
	}

	updatedServiceAccount := serviceAccount.DeepCopy()
	if controllerutil.AddFinalizer(updatedServiceAccount, metadata.AWSRoleFinalizer) {
		err := r.Client.Patch(ctx, updatedServiceAccount, client.MergeFrom(&serviceAccount))
		if err != nil {
			if apierrors.IsConflict(err) {
				return ctrl.Result{Requeue: true}, nil
			}
			return ctrl.Result{}, errors.Wrap(err)
		}
	}
	shouldUpdateAnnotation, role, _, err := r.reconcileAWSRole(ctx, &serviceAccount)
	if err != nil {
		return ctrl.Result{}, errors.Wrap(err)
	}

	if shouldUpdateAnnotation {
		if updatedServiceAccount.Annotations == nil {
			updatedServiceAccount.Annotations = make(map[string]string)
		}

		updatedServiceAccount.Annotations[metadata.ServiceAccountAWSRoleARNAnnotation] = *role.Arn
		err = r.Client.Patch(ctx, updatedServiceAccount, client.MergeFrom(&serviceAccount))
		if err != nil {
			if apierrors.IsConflict(err) {
				return ctrl.Result{Requeue: true}, nil
			}
			return ctrl.Result{}, errors.Wrap(err)
		}
	}

	return ctrl.Result{}, nil
}

// reconcileAWSRole ensures the AWS role for the service account exists
// return values:
// - modified: if AWS state was modified (and the ServiceAccount should be re-queued)
// - role: the AWS IAM role
// - err
func (r *ServiceAccountReconciler) reconcileAWSRole(ctx context.Context, serviceAccount *corev1.ServiceAccount) (updateAnnotation bool, role *types.Role, profile *rolesanywhereTypes.ProfileDetail, err error) {
	logger := logrus.WithFields(logrus.Fields{"serviceAccount": serviceAccount.Name, "namespace": serviceAccount.Namespace})
	roleARN, ok := hasAWSAnnotation(serviceAccount)

	// calling create in any case because this way we validate it is not soft-deleted and it is configured with the correct soft-delete strategy
	role, err = r.awsAgent.CreateOtterizeIAMRole(ctx, serviceAccount.Namespace, serviceAccount.Name, r.shouldUseSoftDeleteStrategy(serviceAccount))
	if err != nil {
		return false, nil, fmt.Errorf("failed creating AWS role for service account: %w", err)
	}
	logger.WithField("arn", *role.Arn).Info("created AWS role for ServiceAccount")

<<<<<<< HEAD
		if err != nil {
			return false, nil, nil, fmt.Errorf("failed getting AWS role: %w", err)
		}

		if found {
			if generatedRoleARN != roleARN {
				logger.WithField("arn", *role.Arn).Debug("ServiceAccount AWS role exists, but annotation is misconfigured, should be updated")
				return true, role, nil, nil
			}
			logger.WithField("arn", *role.Arn).Debug("ServiceAccount has matching AWS role")
			return false, role, nil, nil
		}
	}

	role, err = r.awsAgent.CreateOtterizeIAMRole(ctx, serviceAccount.Namespace, serviceAccount.Name)
	if err != nil {
		return false, nil, nil, fmt.Errorf("failed creating AWS role for service account: %w", err)
	}
	logger.WithField("arn", *role.Arn).Info("created AWS role for ServiceAccount")

	profile, err = r.awsAgent.CreateRolesAnywhereProfileForRole(ctx, *role, serviceAccount.Namespace, serviceAccount.Name)
	if err != nil {
		return false, nil, nil, fmt.Errorf("failed creating rolesanywhere profile for role: %w", err)
	}
	logger.WithField("arn", *profile.ProfileId).Info("created AWS role for ServiceAccount")

	return true, role, profile, nil
=======
	// update annotation if it doesn't exist or if it is misconfigured
	shouldUpdate := !ok || roleARN != *role.Arn
	return shouldUpdate, role, nil
}

func (r *ServiceAccountReconciler) shouldUseSoftDeleteStrategy(serviceAccount *corev1.ServiceAccount) bool {
	if r.markRolesAsUnusedInsteadOfDelete {
		return true
	}
	if serviceAccount.Labels == nil {
		return false
	}

	softDeleteValue, shouldSoftDelete := serviceAccount.Labels[metadata.OtterizeAWSUseSoftDeleteKey]
	return shouldSoftDelete && softDeleteValue == metadata.OtterizeAWSUseSoftDeleteValue
>>>>>>> 9fa6bced
}

func hasAWSAnnotation(serviceAccount *corev1.ServiceAccount) (string, bool) {
	if serviceAccount.Annotations == nil {
		return "", false
	}

	roleARN, ok := serviceAccount.Annotations[metadata.ServiceAccountAWSRoleARNAnnotation]
	return roleARN, ok
}

func getServiceAccountLabelValue(serviceAccount *corev1.ServiceAccount) (hasPods bool, exists bool) {
	if serviceAccount.Labels == nil {
		return false, false
	}

	value, ok := serviceAccount.Labels[metadata.OtterizeServiceAccountLabel]
	return value == "true", ok
}<|MERGE_RESOLUTION|>--- conflicted
+++ resolved
@@ -21,12 +21,8 @@
 	DeleteOtterizeIAMRole(ctx context.Context, namespace string, name string) error
 	GenerateRoleARN(namespace string, name string) string
 	GetOtterizeRole(ctx context.Context, namespaceName, accountName string) (bool, *types.Role, error)
-<<<<<<< HEAD
-	CreateOtterizeIAMRole(ctx context.Context, namespace string, name string) (*types.Role, error)
+	CreateOtterizeIAMRole(ctx context.Context, namespace string, name string, useSoftDeleteStrategy bool) (*types.Role, error)
 	CreateRolesAnywhereProfileForRole(ctx context.Context, role types.Role, namespace string, serviceAccountName string) (*rolesanywhereTypes.ProfileDetail, error)
-=======
-	CreateOtterizeIAMRole(ctx context.Context, namespace string, name string, useSoftDeleteStrategy bool) (*types.Role, error)
->>>>>>> 9fa6bced
 }
 
 type ServiceAccountReconciler struct {
@@ -138,42 +134,19 @@
 	// calling create in any case because this way we validate it is not soft-deleted and it is configured with the correct soft-delete strategy
 	role, err = r.awsAgent.CreateOtterizeIAMRole(ctx, serviceAccount.Namespace, serviceAccount.Name, r.shouldUseSoftDeleteStrategy(serviceAccount))
 	if err != nil {
-		return false, nil, fmt.Errorf("failed creating AWS role for service account: %w", err)
-	}
-	logger.WithField("arn", *role.Arn).Info("created AWS role for ServiceAccount")
-
-<<<<<<< HEAD
-		if err != nil {
-			return false, nil, nil, fmt.Errorf("failed getting AWS role: %w", err)
-		}
-
-		if found {
-			if generatedRoleARN != roleARN {
-				logger.WithField("arn", *role.Arn).Debug("ServiceAccount AWS role exists, but annotation is misconfigured, should be updated")
-				return true, role, nil, nil
-			}
-			logger.WithField("arn", *role.Arn).Debug("ServiceAccount has matching AWS role")
-			return false, role, nil, nil
-		}
-	}
-
-	role, err = r.awsAgent.CreateOtterizeIAMRole(ctx, serviceAccount.Namespace, serviceAccount.Name)
-	if err != nil {
 		return false, nil, nil, fmt.Errorf("failed creating AWS role for service account: %w", err)
 	}
 	logger.WithField("arn", *role.Arn).Info("created AWS role for ServiceAccount")
 
+	// update annotation if it doesn't exist or if it is misconfigured
+	shouldUpdate := !ok || roleARN != *role.Arn
 	profile, err = r.awsAgent.CreateRolesAnywhereProfileForRole(ctx, *role, serviceAccount.Namespace, serviceAccount.Name)
 	if err != nil {
 		return false, nil, nil, fmt.Errorf("failed creating rolesanywhere profile for role: %w", err)
 	}
 	logger.WithField("arn", *profile.ProfileId).Info("created AWS role for ServiceAccount")
 
-	return true, role, profile, nil
-=======
-	// update annotation if it doesn't exist or if it is misconfigured
-	shouldUpdate := !ok || roleARN != *role.Arn
-	return shouldUpdate, role, nil
+	return shouldUpdate, role, profile, nil
 }
 
 func (r *ServiceAccountReconciler) shouldUseSoftDeleteStrategy(serviceAccount *corev1.ServiceAccount) bool {
@@ -186,7 +159,6 @@
 
 	softDeleteValue, shouldSoftDelete := serviceAccount.Labels[metadata.OtterizeAWSUseSoftDeleteKey]
 	return shouldSoftDelete && softDeleteValue == metadata.OtterizeAWSUseSoftDeleteValue
->>>>>>> 9fa6bced
 }
 
 func hasAWSAnnotation(serviceAccount *corev1.ServiceAccount) (string, bool) {
