package poduserpassword

import (
	"context"
	"github.com/otterize/credentials-operator/src/controllers/metadata"
<<<<<<< HEAD
	"github.com/otterize/credentials-operator/src/operatorconfig"
=======
>>>>>>> 0570169d
	otterizev1alpha3 "github.com/otterize/intents-operator/src/operator/api/v1alpha3"
	"github.com/otterize/intents-operator/src/shared/clusterutils"
	"github.com/otterize/intents-operator/src/shared/databaseconfigurator"
	"github.com/otterize/intents-operator/src/shared/databaseconfigurator/mysql"
	"github.com/otterize/intents-operator/src/shared/databaseconfigurator/postgres"
	"github.com/otterize/intents-operator/src/shared/errors"
	"github.com/otterize/intents-operator/src/shared/serviceidresolver"
	"github.com/samber/lo"
	"github.com/sirupsen/logrus"
<<<<<<< HEAD
	"github.com/spf13/viper"
=======
>>>>>>> 0570169d
	v1 "k8s.io/api/core/v1"
	apierrors "k8s.io/apimachinery/pkg/api/errors"
	metav1 "k8s.io/apimachinery/pkg/apis/meta/v1"
	"k8s.io/apimachinery/pkg/runtime"
	"k8s.io/apimachinery/pkg/types"
	"k8s.io/client-go/tools/record"
	ctrl "sigs.k8s.io/controller-runtime"
	"sigs.k8s.io/controller-runtime/pkg/client"
	"sigs.k8s.io/controller-runtime/pkg/controller"
	"strings"
<<<<<<< HEAD
	"time"
=======
>>>>>>> 0570169d
)

const (
	ReasonEnsuredPodUserAndPassword        = "EnsuredPodUserAndPassword"
	ReasonGeneratePodDatabaseUserFailed    = "GeneratePodDatabaseUserFailed"
	ReasonEnsuringPodUserAndPasswordFailed = "EnsuringPodUserAndPasswordFailed"
	ReasonEnsuringDatabasePasswordFailed   = "EnsuringDatabasePasswordFailed"
<<<<<<< HEAD
	ReasonRotatingSecretFailed             = "RotatingSecretFailed"
)

const (
	RefreshSecretsLoopTick = time.Minute * 5
=======
>>>>>>> 0570169d
)

type Reconciler struct {
	client            client.Client
	scheme            *runtime.Scheme
	recorder          record.EventRecorder
	serviceIdResolver *serviceidresolver.Resolver
}

func NewReconciler(client client.Client, scheme *runtime.Scheme, eventRecorder record.EventRecorder, serviceIdResolver *serviceidresolver.Resolver) *Reconciler {
	return &Reconciler{
		client:            client,
		scheme:            scheme,
		serviceIdResolver: serviceIdResolver,
		recorder:          eventRecorder,
	}
}

func (e *Reconciler) SetupWithManager(mgr ctrl.Manager) error {
	return ctrl.NewControllerManagedBy(mgr).
		WithOptions(controller.Options{RecoverPanic: lo.ToPtr(true)}).
		For(&v1.Pod{}).
		Complete(e)
}

func (e *Reconciler) shouldHandleCredentialsForPod(pod v1.Pod) bool {
	return pod.Annotations != nil && hasUserAndPasswordSecretAnnotation(pod)
}

func hasUserAndPasswordSecretAnnotation(pod v1.Pod) bool {
	_, ok := pod.Annotations[metadata.UserAndPasswordSecretNameAnnotation]
	return ok
}

func hasDatabaseAccessAnnotation(pod v1.Pod) bool {
	_, ok := pod.Annotations[databaseconfigurator.DatabaseAccessAnnotation]
	return ok
}

func (e *Reconciler) Reconcile(ctx context.Context, req ctrl.Request) (ctrl.Result, error) {
	var pod v1.Pod
	err := e.client.Get(ctx, req.NamespacedName, &pod)
	if err != nil {
		if apierrors.IsNotFound(err) {
			return ctrl.Result{}, nil
		}
		return ctrl.Result{}, errors.Wrap(err)
	}
	if !pod.DeletionTimestamp.IsZero() {
		return ctrl.Result{}, nil
	}

	if !e.shouldHandleCredentialsForPod(pod) {
		return ctrl.Result{}, nil
	}

	username, err := e.generateServiceDatabaseUsername(ctx, &pod)
	if err != nil {
		e.recorder.Eventf(&pod, v1.EventTypeWarning, ReasonGeneratePodDatabaseUserFailed, "Failed to generate database username: %s", err.Error())
		return ctrl.Result{}, errors.Wrap(err)
	}

	logrus.Debug("Ensuring user-password credentials secrets for pod")
	password, err := e.ensurePodUserAndPasswordSecret(ctx, &pod, pod.Annotations[metadata.UserAndPasswordSecretNameAnnotation], username)
	if err != nil {
		e.recorder.Eventf(&pod, v1.EventTypeWarning, ReasonEnsuringPodUserAndPasswordFailed, "Failed to ensure user-password credentials secret: %s", err.Error())
		return ctrl.Result{}, errors.Wrap(err)
	}

	if hasDatabaseAccessAnnotation(pod) {
		logrus.Debug("Validating password in all databases")
		err = e.ensurePasswordInDatabases(ctx, pod, username, password)
		if err != nil {
			return ctrl.Result{}, errors.Wrap(err)
		}
	}
	e.recorder.Event(&pod, v1.EventTypeNormal, ReasonEnsuredPodUserAndPassword, "Ensured user-password credentials in specified secret")
	return ctrl.Result{}, nil
}

func (e *Reconciler) generateServiceDatabaseUsername(ctx context.Context, pod *v1.Pod) (string, error) {
	serviceID, err := e.serviceIdResolver.ResolvePodToServiceIdentity(ctx, pod)
	if err != nil {
		return "", errors.Wrap(err)
	}

	clusterID, err := clusterutils.GetClusterUID(ctx)
	if err != nil {
		return "", errors.Wrap(err)
	}

	username := clusterutils.BuildHashedUsername(serviceID.Name, pod.Namespace, clusterID)
	return clusterutils.KubernetesToPostgresName(username), nil
}

func (e *Reconciler) ensurePodUserAndPasswordSecret(ctx context.Context, pod *v1.Pod, secretName string, username string) (string, error) {
	log := logrus.WithFields(logrus.Fields{"pod": pod.Name, "namespace": pod.Namespace})
	secret := v1.Secret{}
	err := e.client.Get(ctx, types.NamespacedName{Namespace: pod.Namespace, Name: secretName}, &secret)
	if apierrors.IsNotFound(err) {
		log.Debug("Creating user-password credentials secret for pod")
		password, err := databaseconfigurator.GenerateRandomPassword()
		if err != nil {
			return "", errors.Wrap(err)
<<<<<<< HEAD
		}

		secret := buildUserAndPasswordCredentialsSecret(secretName, pod.Namespace, username, password)
		log.WithField("secret", secretName).Debug("Creating new secret with user-password credentials")
		if err := e.client.Create(ctx, secret); err != nil {
			return "", errors.Wrap(err)
		}
		return password, nil
	}

	if err != nil {
		return "", errors.Wrap(err)
	}
	log.Debug("Secret exists, nothing to do")
	return string(secret.Data["password"]), nil
}

func (e *Reconciler) ensurePasswordInDatabases(ctx context.Context, pod v1.Pod, username string, password string) error {
	databases := strings.Split(pod.Annotations[databaseconfigurator.DatabaseAccessAnnotation], ",")
	pgServerConfigs := otterizev1alpha3.PostgreSQLServerConfigList{}
	err := e.client.List(ctx, &pgServerConfigs)
	if err != nil {
		return errors.Wrap(err)
	}

	mysqlServerConfigs := otterizev1alpha3.MySQLServerConfigList{}
	err = e.client.List(ctx, &mysqlServerConfigs)
	if err != nil {
		return errors.Wrap(err)
	}

	for _, database := range databases {
		configFound, err := e.ensurePasswordInDatabaseInstance(ctx, database, mysqlServerConfigs.Items, pgServerConfigs.Items, username, password)
		if err != nil {
			return errors.Wrap(err)
=======
>>>>>>> 0570169d
		}
		if !configFound {
			logrus.Warningf("Missing database server config for db: %s", database)
			e.recorder.Eventf(&pod, v1.EventTypeWarning, ReasonEnsuringDatabasePasswordFailed,
				"Failed to ensure database password in %s. Missing database server config", database)
		}
	}
	return nil
}

<<<<<<< HEAD
func (e *Reconciler) createDBConfigurator(
	ctx context.Context,
	database string,
	mysqlServerConfigs []otterizev1alpha3.MySQLServerConfig,
	pgServerConfigs []otterizev1alpha3.PostgreSQLServerConfig) (databaseconfigurator.DatabaseConfigurator, bool, error) {

	mysqlConf, found := lo.Find(mysqlServerConfigs, func(config otterizev1alpha3.MySQLServerConfig) bool {
		return config.Name == database
	})
	if found {
		dbconfigurator, err := mysql.NewMySQLConfigurator(ctx, mysqlConf.Spec)
		if err != nil {
			return nil, false, errors.Wrap(err)
		}
		return dbconfigurator, true, nil
	}

	pgServerConf, found := lo.Find(pgServerConfigs, func(config otterizev1alpha3.PostgreSQLServerConfig) bool {
		return config.Name == database
	})
	if found {
		dbconfigurator, err := postgres.NewPostgresConfigurator(ctx, pgServerConf.Spec)
		if err != nil {
			return nil, false, errors.Wrap(err)
		}
		return dbconfigurator, true, nil
	}

	return nil, false, nil
}

func (e *Reconciler) ensurePasswordInDatabaseInstance(
	ctx context.Context,
	database string,
	mysqlServerConfigs []otterizev1alpha3.MySQLServerConfig,
	pgServerConfigs []otterizev1alpha3.PostgreSQLServerConfig,
	username string,
	password string) (bool, error) {

	dbConfigurator, found, err := e.createDBConfigurator(ctx, database, mysqlServerConfigs, pgServerConfigs)
	if err != nil {
		return false, errors.Wrap(err)
	}
	if !found {
		return false, nil
	}

	defer dbConfigurator.CloseConnection(ctx)
	if err := dbConfigurator.AlterUserPassword(ctx, username, password); err != nil {
		return false, errors.Wrap(err)
	}

	return true, nil
}

func (e *Reconciler) RotateSecretsLoop(ctx context.Context) {
	refreshSecretsTicker := time.NewTicker(RefreshSecretsLoopTick)
	for {
		select {
		case <-refreshSecretsTicker.C:
			go func() {
				err := e.RotateSecretsAndAlterPasswords(ctx)
				if err != nil {
					logrus.WithError(err).Error("failed rotating user-password secrets")
				}
			}()
		case <-ctx.Done():
			return
		}
	}
}

func (e *Reconciler) RotateSecretsAndAlterPasswords(ctx context.Context) error {
	otterizeSecrets := v1.SecretList{}
	if err := e.client.List(ctx, &otterizeSecrets, &client.MatchingLabels{metadata.SecretTypeLabel: string(v1.SecretTypeOpaque)}); err != nil {
		return errors.Wrap(err)
	}

	secretsNeedingRotation := lo.Filter(otterizeSecrets.Items, func(secret v1.Secret, _ int) bool {
		return shouldRotateSecret(secret)
	})
	rotatedSecrets := make([]v1.Secret, 0)

	for _, secret := range secretsNeedingRotation {
		updatedSecret, err := e.rotateSecret(ctx, secret)
		if err != nil {
			e.recorder.Eventf(&secret, v1.EventTypeWarning, ReasonRotatingSecretFailed, "Failed to rotate secret: %s", err.Error())
			continue
		}
		rotatedSecrets = append(rotatedSecrets, updatedSecret)
		logrus.Infof("Rotated secret: %s.%s", secret.Name, secret.Namespace)
=======
		secret := buildUserAndPasswordCredentialsSecret(secretName, pod.Namespace, username, password)
		log.WithField("secret", secretName).Debug("Creating new secret with user-password credentials")
		if err := e.client.Create(ctx, secret); err != nil {
			return "", errors.Wrap(err)
		}
		return password, nil
>>>>>>> 0570169d
	}

	err := e.runAlterPasswordForSecrets(ctx, rotatedSecrets)
	if err != nil {
		return "", errors.Wrap(err)
	}
<<<<<<< HEAD

	return nil
}

func (e *Reconciler) rotateSecret(ctx context.Context, secret v1.Secret) (v1.Secret, error) {
	updatedSecret := secret.DeepCopy()
	password, err := databaseconfigurator.GenerateRandomPassword()
	if err != nil {
		return v1.Secret{}, errors.Wrap(err)
	}
	updatedSecret.Data["password"] = []byte(password)
	if updatedSecret.Annotations == nil {
		updatedSecret.Annotations = map[string]string{metadata.SecretLastUpdatedTimestampAnnotation: time.Now().Format(time.RFC3339)}
	} else {
		updatedSecret.Annotations[metadata.SecretLastUpdatedTimestampAnnotation] = time.Now().Format(time.RFC3339)
	}
	if err := e.client.Patch(ctx, updatedSecret, client.MergeFrom(&secret)); err != nil {
		return v1.Secret{}, errors.Wrap(err)
	}

	return *updatedSecret, nil
}

func (e *Reconciler) runAlterPasswordForSecrets(ctx context.Context, secrets []v1.Secret) error {
	pgServerConfigs := otterizev1alpha3.PostgreSQLServerConfigList{}
	err := e.client.List(ctx, &pgServerConfigs)
	if err != nil {
		return errors.Wrap(err)
	}

	mysqlServerConfigs := otterizev1alpha3.MySQLServerConfigList{}
	err = e.client.List(ctx, &mysqlServerConfigs)
	if err != nil {
		return errors.Wrap(err)
	}

	allConfigurators := e.GetAllDBConfigurators(ctx, mysqlServerConfigs.Items, pgServerConfigs.Items)
	defer closeAllConnections(ctx, allConfigurators)

	for _, secret := range secrets {
		username := string(secret.Data["username"])
		password := string(secret.Data["password"])
		for _, dbConfigurator := range allConfigurators {
			exists, err := dbConfigurator.ValidateUserExists(ctx, username)
			if err != nil {
				return errors.Wrap(err)
			}
			if !exists {
				continue
			}
			if err := dbConfigurator.AlterUserPassword(ctx, username, password); err != nil {
				logrus.WithError(err).Errorf("Failed to alter user-password for secret: %s", secret.Name)
			}
		}
	}

	return nil
}

func closeAllConnections(ctx context.Context, allConfigurators []databaseconfigurator.DatabaseConfigurator) {
	for _, dbConfigurator := range allConfigurators {
		dbConfigurator.CloseConnection(ctx)
	}
}

func (e *Reconciler) GetAllDBConfigurators(ctx context.Context, mysqlServerConfigs []otterizev1alpha3.MySQLServerConfig, pgServerConfigs []otterizev1alpha3.PostgreSQLServerConfig) []databaseconfigurator.DatabaseConfigurator {
	configurators := make([]databaseconfigurator.DatabaseConfigurator, 0)
	for _, mysqlServerConfig := range mysqlServerConfigs {
		dbconfigurator, err := mysql.NewMySQLConfigurator(ctx, mysqlServerConfig.Spec)
		if err != nil {
			logrus.WithError(err).Errorf("Failed to create configurator for MySQL server config: %s", mysqlServerConfig.Name)
			continue
		}
		configurators = append(configurators, dbconfigurator)
	}
	for _, pgServerConfig := range pgServerConfigs {
		dbconfigurator, err := postgres.NewPostgresConfigurator(ctx, pgServerConfig.Spec)
		if err != nil {
			logrus.WithError(err).Errorf("Failed to create configurator for PostgreSQL server config: %s", pgServerConfig.Name)
			continue
		}
		configurators = append(configurators, dbconfigurator)
	}
	return configurators
}

func shouldRotateSecret(secret v1.Secret) bool {
	if secret.Annotations == nil {
		return true
	}
	lastUpdatedStr, ok := secret.Annotations[metadata.SecretLastUpdatedTimestampAnnotation]
	if !ok {
		return true
	}
	rotationInterval := viper.GetDuration(operatorconfig.DatabasePasswordRotationIntervalKey)
	lastUpdatedTime, err := time.Parse(time.RFC3339, lastUpdatedStr)
	if err != nil {
		logrus.WithError(err).Errorf("failed parsing last updated time from secret: %s.%s, will re-create it", secret.Name, secret.Namespace)
	}
	if lastUpdatedTime.Add(rotationInterval).Before(time.Now()) {
		return true
	}

	return false
}

=======
	log.Debug("Secret exists, nothing to do")
	return string(secret.Data["password"]), nil
}

func (e *Reconciler) ensurePasswordInDatabases(ctx context.Context, pod v1.Pod, username string, password string) error {
	databases := strings.Split(pod.Annotations[databaseconfigurator.DatabaseAccessAnnotation], ",")
	pgServerConfigs := otterizev1alpha3.PostgreSQLServerConfigList{}
	err := e.client.List(ctx, &pgServerConfigs)
	if err != nil {
		return errors.Wrap(err)
	}

	mysqlServerConfigs := otterizev1alpha3.MySQLServerConfigList{}
	err = e.client.List(ctx, &mysqlServerConfigs)
	if err != nil {
		return errors.Wrap(err)
	}

	for _, database := range databases {
		configFound, err := e.ensurePasswordInDatabaseInstance(ctx, database, mysqlServerConfigs.Items, pgServerConfigs.Items, username, password)
		if err != nil {
			return errors.Wrap(err)
		}
		if !configFound {
			logrus.Warningf("Missing database server config for db: %s", database)
			e.recorder.Eventf(&pod, v1.EventTypeWarning, ReasonEnsuringDatabasePasswordFailed,
				"Failed to ensure database password in %s. Missing database server config", database)
		}
	}
	return nil
}

func (e *Reconciler) createDBConfigurator(
	ctx context.Context,
	database string,
	mysqlServerConfigs []otterizev1alpha3.MySQLServerConfig,
	pgServerConfigs []otterizev1alpha3.PostgreSQLServerConfig) (databaseconfigurator.DatabaseConfigurator, bool, error) {

	mysqlConf, found := lo.Find(mysqlServerConfigs, func(config otterizev1alpha3.MySQLServerConfig) bool {
		return config.Name == database
	})
	if found {
		dbconfigurator, err := mysql.NewMySQLConfigurator(ctx, mysqlConf.Spec)
		if err != nil {
			return nil, false, errors.Wrap(err)
		}
		return dbconfigurator, true, nil
	}

	pgServerConf, found := lo.Find(pgServerConfigs, func(config otterizev1alpha3.PostgreSQLServerConfig) bool {
		return config.Name == database
	})
	if found {
		dbconfigurator, err := postgres.NewPostgresConfigurator(ctx, pgServerConf.Spec)
		if err != nil {
			return nil, false, errors.Wrap(err)
		}
		return dbconfigurator, true, nil
	}

	return nil, false, nil
}

func (e *Reconciler) ensurePasswordInDatabaseInstance(
	ctx context.Context,
	database string,
	mysqlServerConfigs []otterizev1alpha3.MySQLServerConfig,
	pgServerConfigs []otterizev1alpha3.PostgreSQLServerConfig,
	username string,
	password string) (bool, error) {

	dbConfigurator, found, err := e.createDBConfigurator(ctx, database, mysqlServerConfigs, pgServerConfigs)
	if err != nil {
		return false, errors.Wrap(err)
	}
	if !found {
		return false, nil
	}

	defer dbConfigurator.CloseConnection(ctx)
	if err := dbConfigurator.AlterUserPassword(ctx, username, password); err != nil {
		return false, errors.Wrap(err)
	}

	return true, nil
}
>>>>>>> 0570169d
func buildUserAndPasswordCredentialsSecret(name, namespace, pgUsername, password string) *v1.Secret {
	return &v1.Secret{
		ObjectMeta: metav1.ObjectMeta{
			Name:      name,
			Namespace: namespace,
			Labels:    map[string]string{metadata.SecretTypeLabel: string(v1.SecretTypeOpaque)},
			Annotations: map[string]string{
				metadata.SecretLastUpdatedTimestampAnnotation: time.Now().Format(time.RFC3339),
			},
		},
		Data: map[string][]byte{
			"username": []byte(pgUsername),
			"password": []byte(password),
		},
		Type: v1.SecretTypeOpaque,
	}
}<|MERGE_RESOLUTION|>--- conflicted
+++ resolved
@@ -3,10 +3,7 @@
 import (
 	"context"
 	"github.com/otterize/credentials-operator/src/controllers/metadata"
-<<<<<<< HEAD
 	"github.com/otterize/credentials-operator/src/operatorconfig"
-=======
->>>>>>> 0570169d
 	otterizev1alpha3 "github.com/otterize/intents-operator/src/operator/api/v1alpha3"
 	"github.com/otterize/intents-operator/src/shared/clusterutils"
 	"github.com/otterize/intents-operator/src/shared/databaseconfigurator"
@@ -16,10 +13,7 @@
 	"github.com/otterize/intents-operator/src/shared/serviceidresolver"
 	"github.com/samber/lo"
 	"github.com/sirupsen/logrus"
-<<<<<<< HEAD
 	"github.com/spf13/viper"
-=======
->>>>>>> 0570169d
 	v1 "k8s.io/api/core/v1"
 	apierrors "k8s.io/apimachinery/pkg/api/errors"
 	metav1 "k8s.io/apimachinery/pkg/apis/meta/v1"
@@ -30,10 +24,7 @@
 	"sigs.k8s.io/controller-runtime/pkg/client"
 	"sigs.k8s.io/controller-runtime/pkg/controller"
 	"strings"
-<<<<<<< HEAD
 	"time"
-=======
->>>>>>> 0570169d
 )
 
 const (
@@ -41,14 +32,11 @@
 	ReasonGeneratePodDatabaseUserFailed    = "GeneratePodDatabaseUserFailed"
 	ReasonEnsuringPodUserAndPasswordFailed = "EnsuringPodUserAndPasswordFailed"
 	ReasonEnsuringDatabasePasswordFailed   = "EnsuringDatabasePasswordFailed"
-<<<<<<< HEAD
 	ReasonRotatingSecretFailed             = "RotatingSecretFailed"
 )
 
 const (
 	RefreshSecretsLoopTick = time.Minute * 5
-=======
->>>>>>> 0570169d
 )
 
 type Reconciler struct {
@@ -153,7 +141,6 @@
 		password, err := databaseconfigurator.GenerateRandomPassword()
 		if err != nil {
 			return "", errors.Wrap(err)
-<<<<<<< HEAD
 		}
 
 		secret := buildUserAndPasswordCredentialsSecret(secretName, pod.Namespace, username, password)
@@ -189,8 +176,6 @@
 		configFound, err := e.ensurePasswordInDatabaseInstance(ctx, database, mysqlServerConfigs.Items, pgServerConfigs.Items, username, password)
 		if err != nil {
 			return errors.Wrap(err)
-=======
->>>>>>> 0570169d
 		}
 		if !configFound {
 			logrus.Warningf("Missing database server config for db: %s", database)
@@ -199,62 +184,6 @@
 		}
 	}
 	return nil
-}
-
-<<<<<<< HEAD
-func (e *Reconciler) createDBConfigurator(
-	ctx context.Context,
-	database string,
-	mysqlServerConfigs []otterizev1alpha3.MySQLServerConfig,
-	pgServerConfigs []otterizev1alpha3.PostgreSQLServerConfig) (databaseconfigurator.DatabaseConfigurator, bool, error) {
-
-	mysqlConf, found := lo.Find(mysqlServerConfigs, func(config otterizev1alpha3.MySQLServerConfig) bool {
-		return config.Name == database
-	})
-	if found {
-		dbconfigurator, err := mysql.NewMySQLConfigurator(ctx, mysqlConf.Spec)
-		if err != nil {
-			return nil, false, errors.Wrap(err)
-		}
-		return dbconfigurator, true, nil
-	}
-
-	pgServerConf, found := lo.Find(pgServerConfigs, func(config otterizev1alpha3.PostgreSQLServerConfig) bool {
-		return config.Name == database
-	})
-	if found {
-		dbconfigurator, err := postgres.NewPostgresConfigurator(ctx, pgServerConf.Spec)
-		if err != nil {
-			return nil, false, errors.Wrap(err)
-		}
-		return dbconfigurator, true, nil
-	}
-
-	return nil, false, nil
-}
-
-func (e *Reconciler) ensurePasswordInDatabaseInstance(
-	ctx context.Context,
-	database string,
-	mysqlServerConfigs []otterizev1alpha3.MySQLServerConfig,
-	pgServerConfigs []otterizev1alpha3.PostgreSQLServerConfig,
-	username string,
-	password string) (bool, error) {
-
-	dbConfigurator, found, err := e.createDBConfigurator(ctx, database, mysqlServerConfigs, pgServerConfigs)
-	if err != nil {
-		return false, errors.Wrap(err)
-	}
-	if !found {
-		return false, nil
-	}
-
-	defer dbConfigurator.CloseConnection(ctx)
-	if err := dbConfigurator.AlterUserPassword(ctx, username, password); err != nil {
-		return false, errors.Wrap(err)
-	}
-
-	return true, nil
 }
 
 func (e *Reconciler) RotateSecretsLoop(ctx context.Context) {
@@ -279,7 +208,6 @@
 	if err := e.client.List(ctx, &otterizeSecrets, &client.MatchingLabels{metadata.SecretTypeLabel: string(v1.SecretTypeOpaque)}); err != nil {
 		return errors.Wrap(err)
 	}
-
 	secretsNeedingRotation := lo.Filter(otterizeSecrets.Items, func(secret v1.Secret, _ int) bool {
 		return shouldRotateSecret(secret)
 	})
@@ -293,21 +221,12 @@
 		}
 		rotatedSecrets = append(rotatedSecrets, updatedSecret)
 		logrus.Infof("Rotated secret: %s.%s", secret.Name, secret.Namespace)
-=======
-		secret := buildUserAndPasswordCredentialsSecret(secretName, pod.Namespace, username, password)
-		log.WithField("secret", secretName).Debug("Creating new secret with user-password credentials")
-		if err := e.client.Create(ctx, secret); err != nil {
-			return "", errors.Wrap(err)
-		}
-		return password, nil
->>>>>>> 0570169d
 	}
 
 	err := e.runAlterPasswordForSecrets(ctx, rotatedSecrets)
 	if err != nil {
-		return "", errors.Wrap(err)
-	}
-<<<<<<< HEAD
+		return errors.Wrap(err)
+	}
 
 	return nil
 }
@@ -367,86 +286,6 @@
 	return nil
 }
 
-func closeAllConnections(ctx context.Context, allConfigurators []databaseconfigurator.DatabaseConfigurator) {
-	for _, dbConfigurator := range allConfigurators {
-		dbConfigurator.CloseConnection(ctx)
-	}
-}
-
-func (e *Reconciler) GetAllDBConfigurators(ctx context.Context, mysqlServerConfigs []otterizev1alpha3.MySQLServerConfig, pgServerConfigs []otterizev1alpha3.PostgreSQLServerConfig) []databaseconfigurator.DatabaseConfigurator {
-	configurators := make([]databaseconfigurator.DatabaseConfigurator, 0)
-	for _, mysqlServerConfig := range mysqlServerConfigs {
-		dbconfigurator, err := mysql.NewMySQLConfigurator(ctx, mysqlServerConfig.Spec)
-		if err != nil {
-			logrus.WithError(err).Errorf("Failed to create configurator for MySQL server config: %s", mysqlServerConfig.Name)
-			continue
-		}
-		configurators = append(configurators, dbconfigurator)
-	}
-	for _, pgServerConfig := range pgServerConfigs {
-		dbconfigurator, err := postgres.NewPostgresConfigurator(ctx, pgServerConfig.Spec)
-		if err != nil {
-			logrus.WithError(err).Errorf("Failed to create configurator for PostgreSQL server config: %s", pgServerConfig.Name)
-			continue
-		}
-		configurators = append(configurators, dbconfigurator)
-	}
-	return configurators
-}
-
-func shouldRotateSecret(secret v1.Secret) bool {
-	if secret.Annotations == nil {
-		return true
-	}
-	lastUpdatedStr, ok := secret.Annotations[metadata.SecretLastUpdatedTimestampAnnotation]
-	if !ok {
-		return true
-	}
-	rotationInterval := viper.GetDuration(operatorconfig.DatabasePasswordRotationIntervalKey)
-	lastUpdatedTime, err := time.Parse(time.RFC3339, lastUpdatedStr)
-	if err != nil {
-		logrus.WithError(err).Errorf("failed parsing last updated time from secret: %s.%s, will re-create it", secret.Name, secret.Namespace)
-	}
-	if lastUpdatedTime.Add(rotationInterval).Before(time.Now()) {
-		return true
-	}
-
-	return false
-}
-
-=======
-	log.Debug("Secret exists, nothing to do")
-	return string(secret.Data["password"]), nil
-}
-
-func (e *Reconciler) ensurePasswordInDatabases(ctx context.Context, pod v1.Pod, username string, password string) error {
-	databases := strings.Split(pod.Annotations[databaseconfigurator.DatabaseAccessAnnotation], ",")
-	pgServerConfigs := otterizev1alpha3.PostgreSQLServerConfigList{}
-	err := e.client.List(ctx, &pgServerConfigs)
-	if err != nil {
-		return errors.Wrap(err)
-	}
-
-	mysqlServerConfigs := otterizev1alpha3.MySQLServerConfigList{}
-	err = e.client.List(ctx, &mysqlServerConfigs)
-	if err != nil {
-		return errors.Wrap(err)
-	}
-
-	for _, database := range databases {
-		configFound, err := e.ensurePasswordInDatabaseInstance(ctx, database, mysqlServerConfigs.Items, pgServerConfigs.Items, username, password)
-		if err != nil {
-			return errors.Wrap(err)
-		}
-		if !configFound {
-			logrus.Warningf("Missing database server config for db: %s", database)
-			e.recorder.Eventf(&pod, v1.EventTypeWarning, ReasonEnsuringDatabasePasswordFailed,
-				"Failed to ensure database password in %s. Missing database server config", database)
-		}
-	}
-	return nil
-}
-
 func (e *Reconciler) createDBConfigurator(
 	ctx context.Context,
 	database string,
@@ -501,7 +340,53 @@
 
 	return true, nil
 }
->>>>>>> 0570169d
+func closeAllConnections(ctx context.Context, allConfigurators []databaseconfigurator.DatabaseConfigurator) {
+	for _, dbConfigurator := range allConfigurators {
+		dbConfigurator.CloseConnection(ctx)
+	}
+}
+
+func (e *Reconciler) GetAllDBConfigurators(ctx context.Context, mysqlServerConfigs []otterizev1alpha3.MySQLServerConfig, pgServerConfigs []otterizev1alpha3.PostgreSQLServerConfig) []databaseconfigurator.DatabaseConfigurator {
+	configurators := make([]databaseconfigurator.DatabaseConfigurator, 0)
+	for _, mysqlServerConfig := range mysqlServerConfigs {
+		dbconfigurator, err := mysql.NewMySQLConfigurator(ctx, mysqlServerConfig.Spec)
+		if err != nil {
+			logrus.WithError(err).Errorf("Failed to create configurator for MySQL server config: %s", mysqlServerConfig.Name)
+			continue
+		}
+		configurators = append(configurators, dbconfigurator)
+	}
+	for _, pgServerConfig := range pgServerConfigs {
+		dbconfigurator, err := postgres.NewPostgresConfigurator(ctx, pgServerConfig.Spec)
+		if err != nil {
+			logrus.WithError(err).Errorf("Failed to create configurator for PostgreSQL server config: %s", pgServerConfig.Name)
+			continue
+		}
+		configurators = append(configurators, dbconfigurator)
+	}
+	return configurators
+}
+
+func shouldRotateSecret(secret v1.Secret) bool {
+	if secret.Annotations == nil {
+		return true
+	}
+	lastUpdatedStr, ok := secret.Annotations[metadata.SecretLastUpdatedTimestampAnnotation]
+	if !ok {
+		return true
+	}
+	rotationInterval := viper.GetDuration(operatorconfig.DatabasePasswordRotationIntervalKey)
+	lastUpdatedTime, err := time.Parse(time.RFC3339, lastUpdatedStr)
+	if err != nil {
+		logrus.WithError(err).Errorf("failed parsing last updated time from secret: %s.%s, will re-create it", secret.Name, secret.Namespace)
+	}
+	if lastUpdatedTime.Add(rotationInterval).Before(time.Now()) {
+		return true
+	}
+
+	return false
+}
+
 func buildUserAndPasswordCredentialsSecret(name, namespace, pgUsername, password string) *v1.Secret {
 	return &v1.Secret{
 		ObjectMeta: metav1.ObjectMeta{
